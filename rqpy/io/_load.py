import os
import numpy as np
import pandas as pd
from scipy.io import loadmat
import matplotlib.pyplot as plt
from glob import glob
import warnings
import deepdish as dd

from rqpy import HAS_SCDMSPYTOOLS

if HAS_SCDMSPYTOOLS:
    from scdmsPyTools.BatTools.IO import getRawEvents, getDetectorSettings


__all__ = [
    "getrandevents",
    "get_trace_gain",
    "get_traces_midgz",
    "get_traces_npz",
    "loadstanfordfile",
    "load_h5_dump",
]


def getrandevents(basepath, evtnums, seriesnums, cut=None, channels=["PDS1"], det="Z1", sumchans=False, 
                  convtoamps=1, fs=625e3, lgcplot=False, ntraces=1, nplot=20, seed=None, indbasepre=None,
                  filetype="mid.gz"):
    """
    Function for loading (and plotting) random events from a datasets. Has functionality to pull
    randomly from a specified cut. For use with `scdmsPyTools.BatTools.IO.getRawEvents`

    Parameters
    ----------
    basepath : str
        The base path to the directory that contains the folders that the event dumps
        are in. The folders in this directory should be the series numbers.
    evtnums : array_like
        An array of all event numbers for the events in all datasets.
    seriesnums : array_like
        An array of the corresponding series numbers for each event number in evtnums.
    cut : array_like, optional
        A boolean array of the cut that should be applied to the data. If left as None,
        then no cut is applied.
    channels : list, optional
        A list of strings that contains all of the channels that should be loaded.
    det : str or list of str, optional
        String or list of strings that specifies the detector name. Only used if filetype=='mid.gz'. 
        If a list of strings, then should each value should directly correspond to the channel names.
        If a string is inputted and there are multiple channels, then it is assumed that the detector
        name is the same for each channel.
    sumchans : bool, optional
        A boolean flag for whether or not to sum the channels when plotting. If False, each
        channel is plotted individually.
    convtoamps : float or list of floats, optional
        The factor that the traces should be multiplied by to convert ADC bins to Amperes.
    fs : float, optional
        The sample rate in Hz of the data.
    ntraces : int, str, optional
        The number of traces to randomly load from the data (with the cut, if specified). If all traces
        from a specfied cut are desired, pass the string "all". Default is 1.
    lgcplot : bool, optional
        Logical flag on whether or not to plot the pulled traces.
    nplot : int, optional
        If lgcplot is True, the number of traces to plot.
    seed : int, optional
        A value to pass to np.random.seed if the user wishes to use the same random seed
        each time getrandevents is called.
    indbasepre : NoneType, int, optional
        The number of indices up to which a trace should be averaged to determine the baseline.
        This baseline will then be subtracted from the traces when plotting. If left as None, no
        baseline subtraction will be done.
    filetype : str, optional
        The string that corresponds to the file type that will be opened. Supports two 
        types -"mid.gz" and "npz". "mid.gz" is the default.

    Returns
    -------
    t : ndarray
        The time values for plotting the events.
    x : ndarray
        Array containing all of the events that were pulled.
    crand : ndarray
        Boolean array that contains the cut on the loaded data.

    """

    if filetype == "mid.gz" and not HAS_SCDMSPYTOOLS:
        raise ImportError("Cannot use filetype mid.gz because scdmsPyTools is not installed.")

    if seed is not None:
        np.random.seed(seed)

    if isinstance(channels, str):
        channels = [channels]

    if not isinstance(evtnums, pd.Series):
        evtnums = pd.Series(data=evtnums)
    if not isinstance(seriesnums, pd.Series):
        seriesnums = pd.Series(data=seriesnums)

    if not isinstance(convtoamps, list):
        convtoamps = [convtoamps]
    convtoamps_arr = np.array(convtoamps)
    convtoamps_arr = convtoamps_arr[np.newaxis,:,np.newaxis]

    if cut is None:
        cut = np.ones(len(evtnums), dtype=bool)

    if np.sum(cut) == 0:
        raise ValueError("The inputted cut has no events, cannot load any traces.")

    if ntraces == 'all' or ntraces > np.sum(cut):
        ntraces = np.sum(cut)
        if ntraces > 1000:
            warnings.warn(f"You are loading a large number of traces ({ntraces}). Be careful with your RAM usage.")

    inds = np.random.choice(np.flatnonzero(cut), size=ntraces, replace=False)

    crand = np.zeros(len(evtnums), dtype=bool)
    crand[inds] = True

    arrs = list()
    for snum in seriesnums[crand].unique():
        cseries = crand & (seriesnums == snum)

        if filetype == "mid.gz":

            if isinstance(det, str):
                det = [det]*len(channels)

            if len(det) != len(channels):
                raise ValueError("channels and det should have the same length")

            if np.issubdtype(type(snum), np.integer):
                snum_str = f"{snum:012}"
                snum_str = snum_str[:8] + '_' + snum_str[8:]
            else:
                snum_str = snum

            dets = [int("".join(filter(str.isdigit, d))) for d in det]

            arr = getRawEvents(
                f"{basepath}{snum_str}/",
                "",
                channelList=channels,
                detectorList=list(set(dets)),
                outputFormat=3,
                eventNumbers=evtnums[cseries].astype(int).tolist(),
            )
        elif filetype == "npz":
            dumpnums = np.asarray(evtnums/10000, dtype=int)

            snum_str = f"{snum:010}"
            snum_str = snum_str[:6] + '_' + snum_str[6:]

            arr = list()

            for dumpnum in set(dumpnums[cseries]):
                cdump = dumpnums == dumpnum
                inds = np.mod(evtnums[cseries & cdump], 10000) - 1

                matching_files = sorted(glob(f"{basepath}/{snum_str}/{snum_str}_*_{dumpnum:04d}.npz"))
                if len(matching_files) > 1:
                    raise IOError(
                        f"There are multiple files with series number {snum_str} "
                        f"and dump number {dumpnum:04d} at this location, making "
                        "it unclear which one to open."
                    )

                with np.load(matching_files[0]) as f:
                    arr.append(f["traces"][inds])

            arr = np.vstack(arr)

        arrs.append(arr)

    if filetype == "mid.gz":
        xs = []
        for arr in arrs:
            if len(set(dets))==1:
                if channels != arr[det[0]]["pChan"]:
                    chans = [arr[det[0]]["pChan"].index(ch) for ch in channels]
                    x = arr[det[0]]["p"][:, chans].astype(float)
                else:
                    x = arr[det[0]]["p"].astype(float)
            else:
                chans = [arr[d]["pChan"].index(ch) for d, ch in zip(det, channels)]
                x = [arr[d]["p"][:, ch].astype(float) for d, ch in zip(det, chans)]
                x = np.stack(x, axis=1)

            xs.append(x)

        x = np.vstack(xs)

    elif filetype == "npz":
        x = np.vstack(arrs).astype(float)
        channels = list(range(x.shape[1]))

    t = np.arange(x.shape[-1])/fs

    x*=convtoamps_arr

    if lgcplot:
        if nplot>ntraces:
            nplot = ntraces

        for ii in range(nplot):

            fig, ax = plt.subplots(figsize=(10, 6))
            if sumchans:
                trace_sum = x[ii].sum(axis=0)

                if indbasepre is not None:
                    baseline = np.mean(trace_sum[..., :indbasepre])
                else:
                    baseline = 0

                ax.plot(t * 1e6, trace_sum * 1e6, label="Summed Channels")
            else:
                colors = plt.cm.viridis(np.linspace(0, 1, num=x.shape[1]), alpha=0.5)
                for jj, chan in enumerate(channels):
                    label = f"Channel {chan}"

                    if indbasepre is not None:
                        baseline = np.mean(x[ii, jj, :indbasepre])
                    else:
                        baseline = 0

                    ax.plot(t * 1e6, x[ii, jj] * 1e6 - baseline * 1e6, color=colors[jj], label=label)
            ax.grid()
            ax.set_ylabel("Current [μA]")
            ax.set_xlabel("Time [μs]")
            ax.set_title(f"Pulses, Evt Num {evtnums[crand].iloc[ii]}, Series Num {seriesnums[crand].iloc[ii]}");
            ax.legend()

    return t, x, crand


def get_trace_gain(path, chan, det, gainfactors={'rfb': 5000, 'loopgain' : 2.4, 'adcpervolt' : 2**(16)/2, 'lowpassgain' : 2}):
    """
    Calculates the conversion from ADC bins to TES current for mid.gz files.

    Parameters
    ----------
    path : str, list of str
        Absolute path, or list of paths, to the dump to open.
    chan : str
        Channel name, i.e. 'PDS1'
    det : str
        Detector name, i.e. 'Z1'. 
    gainfactors : dict, optional
        Dictionary containing phonon amp parameters.
        The keys for dictionary are as follows.
            'rfb' : resistance of feedback resistor
            'loopgain' : gain of loop of the feedback amp
            'adcpervolt' : the bitdepth divided by the voltage range of the ADC
<<<<<<< HEAD
            'lowpassgain' : the final gain of the low pass filter 
                            (Note, this is a specific value depending on the DCRC
                            version used: RevD = 2, RevE = 4) 
=======
>>>>>>> 899355ff

    Returns
    -------
    convtoamps : float
        Conversion factor from ADC bins to TES current in Amps (units are [Amps]/[ADC bins])
    drivergain : float
        Gain setting of the driver amplifier
    qetbias : float
        The current bias of the QET in Amps.

    """

    if not HAS_SCDMSPYTOOLS:
        raise ImportError("Cannot use get_trace_gain because scdmsPyTools is not installed.")

    series = path.split('/')[-1]

    if os.path.splitext(path)[-1]:
        path = os.path.dirname(path)

    settings = getDetectorSettings(path, series)
    qetbias = settings[det][chan]['qetBias']
    drivergain = settings[det][chan]['driverGain']
<<<<<<< HEAD
    convtoamps = 1/(gainfactors['rfb'] * gainfactors['loopgain'] * drivergain * gainfactors['lowpassgain'] * gainfactors['adcpervolt'])
=======
    convtoamps = 1/(gainfactors['rfb'] * gainfactors['loopgain'] * drivergain *2 * gainfactors['adcpervolt'])
>>>>>>> 899355ff

    return convtoamps, drivergain, qetbias

def get_traces_midgz(path, channels, det, convtoamps=None, lgcskip_empty=True, lgcreturndict=False):
    """
    Function to return raw traces and event information for a single channel for mid.gz files.

    Parameters
    ----------
    path : str, list of str
        Absolute path, or list of paths, to the dump to open.
    channels : str, list of str
        Channel name(s), i.e. 'PDS1'. If a list of channels, the outputted traces will be sorted to match the order
        the getRawEvents reports in events[det]['pChan'], which can cause slow downs. It is recommended to match
        this order if opening many or large files.
    det : str, list of str
        Detector name, i.e. 'Z1'. If a list of strings, then should each value should directly correspond to
        the channel names. If a string is inputted and there are multiple channels, then it
        is assumed that the detector name is the same for each channel.
    convtoamps : float, list of floats, Nonetype, optional
        Conversion factor from ADC bins to TES current in Amps (units are [Amps]/[ADC bins]). If units of ADC bins
        are desired, convtoamps should be set to 1. Default is None, which will call get_trace_gain() to get the
        conversion to amps
    lgcskip_empty : bool, optional
        Boolean flag on whether or not to skip empty events. Should be set to True if user only wants the traces.
        If the user also wants to pull extra timing information (primarily for live time calculations), then set
        to False. Default is True.
    lgcreturndict : bool, optional
        Boolean flag on whether or not to return the info_dict that has extra information on every event.
        By default, this is False

    Returns
    -------
    x : ndarray
        Array of traces in the specified dump. Dimensions are (number of traces, number of channels, bins in each trace)
    info_dict : dict, optional
        Dictionary that contains extra information on each event. Includes timing and trigger information.
        The keys in the dictionary are as follows.
            'eventnumber' : The event number for each event
            'seriesnumber' : The corresponding series number for each event
            'eventtime' : The time of the event (in s). Only has resolution up seconds place.
            'triggertype' : The type of the trigger (e.g. random, pulse trigger, no trigger)
            'triggeramp' : The amplitude of the trigger. Only useful if triggertype = 1 (pulse trigger)
            'pollingendtime' : The end time for events being polled by the DAQ for reading.
            'triggertime' : The time of the trigger, this has better resolution than eventtime.
            'readoutstatus' : The status of the readout, discerns between good/stale/no trigger
            'deadtime' : The accrued DAQ dead time.
            'livetime' : The accrued DAQ live time.
            'triggervetoreadouttime' : The time of the trigger veto information readout.
            'seriestime' : Identical to the eventtime.
            'waveformreadendtime' : The time that a waveform readout completed.
            'waveformreadstarttime' : The time that a waveform readout began.

    """

    if not HAS_SCDMSPYTOOLS:
        raise ImportError("Cannot use get_traces_midgz because scdmsPyTools is not installed.")

    if not isinstance(path, list):
        path = [path]

    if not isinstance(channels, list):
        channels = [channels]

    if isinstance(det, str):
        det = [det]*len(channels)

    if len(det) != len(channels):
        raise ValueError("channels and det should have the same length")

    if convtoamps is None:
        convtoamps = []
        for ii in range(len(channels)):
            conv, _, _ = get_trace_gain(path=path[0], chan=channels[ii], det=det[ii])
            convtoamps.append(conv)

    if not isinstance(convtoamps, list):
        convtoamps = [convtoamps]
    convtoamps_arr = np.array(convtoamps)
    convtoamps_arr = convtoamps_arr[np.newaxis,:,np.newaxis]

    dets = [int("".join(filter(str.isdigit, d))) for d in det]

    events = getRawEvents(
        filepath='',
        files_series=path,
        channelList=channels,
        detectorList=dets,
        skipEmptyEvents=lgcskip_empty,
        outputFormat=3,
    )

    if len(set(dets))==1:
        if channels != events[det[0]]["pChan"]:
            chans = [events[det[0]]["pChan"].index(ch) for ch in channels]
            x = events[det[0]]["p"][:, chans].astype(float)
        else:
            x = events[det[0]]["p"].astype(float)
    else:
        chans = [events[d]["pChan"].index(ch) for d, ch in zip(det, channels)]
        x = [events[d]["p"][:, ch].astype(float) for d, ch in zip(det, chans)]
        x = np.stack(x, axis=1)

    x*=convtoamps_arr

    if lgcreturndict:

        columns = [
            "eventnumber",
            "seriesnumber",
            "eventtime",
            "triggertype",
            "pollingendtime",
            "triggertime",
            "triggeramp",
        ]

        columns_trigveto = [
            "readoutstatus",
            "deadtime",
            "livetime",
            "triggervetoreadouttime",
            "seriestime",
            "waveformreadendtime",
            "waveformreadstarttime",
        ]

        for item in columns_trigveto:
            for d in set(det):
                columns.append(f"{item}{d}")

        info_dict = {}
        for item in columns:
            info_dict[item] = []

        for ev, trig, trigv in zip(events["event"], events["trigger"], events["trigger_veto"]):
            info_dict["eventnumber"].append(ev["EventNumber"])
            info_dict["seriesnumber"].append(ev["SeriesNumber"])
            info_dict["eventtime"].append(ev["EventTime"])
            info_dict["triggertype"].append(ev["TriggerType"])
            info_dict["triggeramp"].append(trig['TriggerAmplitude'])
            info_dict["pollingendtime"].append(ev["PollingEndTime"])
            info_dict["triggertime"].append(trig["TriggerTime"])

            for d in set(det):
                try:
                    info_dict[f"readoutstatus{d}"].append(trigv[d]["ReadoutStatus"])
                except:
                    info_dict[f"readoutstatus{d}"].append(-999999.0)

                try:
                    info_dict[f"deadtime{d}"].append(trigv[d]["DeadTime0"])
                except:
                    info_dict[f"deadtime{d}"].append(-999999.0)

                try:
                    info_dict[f"livetime{d}"].append(trigv[d]["LiveTime0"])
                except:
                    info_dict[f"livetime{d}"].append(-999999.0)

                try:
                    info_dict[f"triggervetoreadouttime{d}"].append(trigv[d]["TriggerVetoReadoutTime0"])
                except:
                    info_dict[f"triggervetoreadouttime{d}"].append(-999999.0)

                try:
                    info_dict[f"seriestime{d}"].append(trigv[d]["SeriesTime"])
                except:
                    info_dict[f"seriestime{d}"].append(-999999.0)

                try:
                    info_dict[f"waveformreadendtime{d}"].append(trigv[d]["WaveformReadEndTime"])
                except:
                    info_dict[f"waveformreadendtime{d}"].append(-999999.0)

                try:
                    info_dict[f"waveformreadstarttime{d}"].append(trigv[d]["WaveformReadStartTime"])
                except:
                    info_dict[f"waveformreadstarttime{d}"].append(-999999.0)

        return x, info_dict
    else:
        return x


def get_traces_npz(path):
    """
    Function to return raw traces and event information for a single channel for `npz` files.

    Parameters
    ----------
    path : str, list of str
        Absolute path, or list of paths, to the dump to open.

    Returns
    -------
    traces : ndarray
        Array of traces in the specified dump. Dimensions are (number of traces, number of channels, bins in each trace)
    info_dict : dict
        Dictionary that contains extra information on each event. Includes timing and trigger information.
        The keys in the dictionary are as follows.
            'eventnumber' : The event number for each event
            'seriesnumber' : The corresponding series number for each event
            'ttltimes' : If we triggered due to ttl, the time of the ttl trigger in seconds. Otherwise this is zero.
            'ttlamps' : If we triggered due to ttl, the optimum amplitude at the ttl trigger time. Otherwise this is zero.
            'pulsetimes' : If we triggered on a pulse, the time of the pulse trigger in seconds. Otherwise this is zero.
            'pulseamps' : If we triggered on a pulse, the optimum amplitude at the pulse trigger time. Otherwise this is zero.
            'randomstimes' : Array of the corresponding event times for each section
            'randomstrigger' : If we triggered due to randoms, this is True. Otherwise, False.
            'pulsestrigger' : If we triggered on a pulse, this is True. Otherwise, False.
            'ttltrigger' : If we triggered due to ttl, this is True. Otherwise, False.

    """

    if not isinstance(path, list):
        path = [path]

    info_dict = {}

    traces = []
    eventnumber = []
    seriesnumber = []
    trigtimes = []
    trigamps = []
    pulsetimes = []
    pulseamps = []
    randomstimes = []
    trigtypes = []
    truthamps = []
    truthtdelay = []

    for file in path:
        filename = file.split('/')[-1].split('.')[0]
        seriesnum = int(str().join(filename.split('_')[:2]))
        dumpnum = int(filename.split('_')[-1])
    
        with np.load(file) as data:
            has_sim_data = "truthamps" in data.keys() and "truthtdelay" in data.keys()

            trigtimes.append(data["trigtimes"])
            trigamps.append(data["trigamps"])
            pulsetimes.append(data["pulsetimes"])
            pulseamps.append(data["pulseamps"])
            randomstimes.append(data["randomstimes"])
            trigtypes.append(data["trigtypes"])
            traces.append(data["traces"])
            nevts = len(data["traces"])

            if has_sim_data:
                truthamps.append(data["truthamps"])
                truthtdelay.append(data["truthtdelay"])

        eventnumber.append(10000*dumpnum + 1 + np.arange(nevts))
        seriesnumber.extend([seriesnum] * nevts)

    info_dict["eventnumber"] = np.concatenate(eventnumber)
    info_dict["ttltimes"] = np.concatenate(trigtimes)
    info_dict["ttlamps"] = np.concatenate(trigamps)
    info_dict["pulsetimes"] = np.concatenate(pulsetimes)
    info_dict["pulseamps"] = np.concatenate(pulseamps)
    info_dict["randomstimes"] = np.concatenate(randomstimes)

    info_dict["seriesnumber"] = seriesnumber
    trigtypes = np.vstack(trigtypes)
    info_dict["randomstrigger"] = trigtypes[:, 0]
    info_dict["pulsestrigger"] = trigtypes[:, 1]
    info_dict["ttltrigger"] = trigtypes[:, 2]

    traces = np.vstack(traces)

    if has_sim_data:
        truthamps = np.vstack(truthamps)
        truthtdelay = np.vstack(truthtdelay)

        for ii in range(truthamps.shape[-1]):
            info_dict[f"truthamps{ii+1}"] = truthamps[:, ii]
            info_dict[f"truthtdelay{ii+1}"] = truthtdelay[:, ii]

    return traces, info_dict

def load_h5_dump(path, lgcskip_empty=True, lgcreturndict=False):
    """
    Function to load HDF5 dumps

    Parameters
    ----------
    path : str
        Absolute path to dump of traces
    lgcskip_empty : bool, optional
        Boolean flag on whether or not to skip empty events. Should be set to True if user only wants the traces.
        If the user also wants to pull extra timing information (primarily for live time calculations), then set
        to False. Default is True.
    lgcreturndict : bool, optional
        Boolean flag on whether or not to return the info_dict that has extra information on every event.
        By default, this is False

    Returns
    -------
    traces : ndarray
        Array of traces in the specified dump. Dimensions are (number of traces, number of channels, bins in each trace)
    info_dict : dict, optional
        Dictionary that contains extra information on each event. Includes timing and trigger information.
        The keys in the dictionary are as follows.
            'eventnumber' : The event number for each event
            'seriesnumber' : The corresponding series number for each event
            'ttltimes' : If we triggered due to ttl, the time of the ttl trigger in seconds. Otherwise this is zero.
            'ttlamps' : If we triggered due to ttl, the optimum amplitude at the ttl trigger time. Otherwise this is zero.
            'pulsetimes' : If we triggered on a pulse, the time of the pulse trigger in seconds. Otherwise this is zero.
            'pulseamps' : If we triggered on a pulse, the optimum amplitude at the pulse trigger time. Otherwise this is zero.
            'randomstimes' : Array of the corresponding event times for each section
            'randomstrigger' : If we triggered due to randoms, this is True. Otherwise, False.
            'pulsestrigger' : If we triggered on a pulse, this is True. Otherwise, False.
            'ttltrigger' : If we triggered due to ttl, this is True. Otherwise, False.

    """

    info_dict = dd.io.load(path)
    traces = info_dict.pop('traces')
    if lgcskip_empty:
        cchans = ~np.all(traces[:,:,:] == 0, axis=-1)
        cut = np.all(cchans, axis = -1)
        traces = traces[cut]
        for key in info_dict:
            info_dict[key] = info_dict[key][cut]
    if lgcreturndict:
        return traces, info_dict
    return traces


def loadstanfordfile(f, convtoamps=1/1024, lgcfullrtn=False):
    """
    Function that opens a Stanford .mat file and extracts the useful parameters. 
    There is an option to return a dictionary that includes all of the data.

    Parameters
    ----------
    f : list, str
        A list of filenames that should be opened (or just one filename). These
        files should be Stanford DAQ .mat files.
    convtoamps : float, optional
        Correction factor to convert the data to Amps. The traces are multiplied by this
        factor, as is the TTL channel (if it exists). Default is 1/1024.
    lgcfullrtn : bool, optional
        Boolean flag that also returns a dict of all extracted data from the file(s).
        Set to False by default.

    Returns
    -------
    traces : ndarray
        An array of shape (# of traces, # of channels, # of bins) that contains
        the traces extracted from the .mat file.
    times : ndarray
        An array of shape (# of traces,) that contains the starting time (in s) for
        each trace in the traces array. The zero point of the times is arbitrary.
    fs : float
        The digitization rate (in Hz) of the data.
    ttl : ndarray, None
        The TTL channel data, if it exists in the inputted data. This is set to None
        if there is no TTL data.
    data : dict, optional
        The dictionary of all of the data in the data file(s). Only returned if
        lgcfullrtn is set to True.

    """

    data = _getchannels(f)
    fs = data["prop"]["sample_rate"][0][0][0][0]
    times = data["time"]
    traces = np.stack((data["A"], data["B"]), axis=1)*convtoamps
    try:
        ttl = data["T"]*convtoamps
    except:
        ttl = None

    if lgcfullrtn:
        return traces, times, fs, ttl, data
    else:
        return traces, times, fs, ttl

def _getchannels_singlefile(filename):
    """
    Function for opening a .mat file from the Stanford DAQ and returns a dictionary
    that contains the data.

    Parameters
    ----------
    filename : str
        The filename that will be opened. Should be a Stanford DAQ .mat file.

    Returns
    -------
    res : dict
        A dictionary that has all of the needed data taken from a Stanford DAQ
        .mat file.

    """

    res = loadmat(filename, squeeze_me=False)
    prop = res['exp_prop']
    data = res['data_post']

    exp_prop = dict()
    for line in prop.dtype.names:
        try:
            val = prop[line][0][0][0]
        except IndexError:
            val = 'Nothing'
        if type(val) is str:
            exp_prop[line] = val
        elif val.size == 1:
            exp_prop[line] = val[0]
        else:
            exp_prop[line] = np.array(val, dtype='f')

    gains = np.array(prop['SRS'][0][0][0], dtype='f')
    rfbs = np.array(prop['Rfb'][0][0][0], dtype='f')
    turns = np.array(prop['turn_ratio'][0][0][0], dtype='f')
    fs = float(prop['sample_rate'][0][0][0])
    minnum = min(len(gains), len(rfbs), len(turns))

    ch1 = data[:,:,0]
    ch2 = data[:,:,1]
    try:
        trig = data[:,:,2]
    except IndexError:
        trig = np.array([])
    ai0 = ch1[:]
    ai1 = ch2[:]
    ai2 = trig[:]
    try:
        ai3 = data[:, :, 3]
    except:
        pass

    try:
        ttable  = np.array([24*3600.0, 3600.0, 60.0, 1.0])
        reltime = res['t_rel_trig'].squeeze()
        abstime = res['t_abs_trig'].squeeze()
        timestamp = abstime[:,2:].dot(ttable)+reltime
    except:
        timestamp = np.arange(0,len(ch1))

    dvdi = turns[:minnum]*rfbs[:minnum]*gains[:minnum]
    didv = 1.0/dvdi

    res = dict()
    res['A'] = ch1*didv[0]
    res['B'] = ch2*didv[1]
    res['Total'] = res['A']+res['B']
    res['T'] = trig
    res['dVdI'] = dvdi
    res['Fs'] = fs
    res['prop'] = prop
    res['filenum'] = 1
    res['time'] = timestamp
    res['exp_prop'] = exp_prop
    res['ai0'] = ai0
    res['ai1'] = ai1
    res['ai2'] = ai2
    try:
        res['ai3'] = ai3
    except:
        pass
    return res

def _getchannels(filelist):
    """
    Function for opening multiple .mat files from the Stanford DAQ and returns a dictionary
    that contains the data.

    Parameters
    ----------
    filelist : list, str
        The list of files that will be opened. Should be Stanford DAQ .mat files.

    Returns
    -------
    combined : dict
        A dictionary that has all of the needed data taken from all of the
        inputted Stanford DAQ .mat files. 

    """

    if(type(filelist) == str):
        return _getchannels_singlefile(filelist)
    else:
        res1=_getchannels_singlefile(filelist[0])
        combined=dict()
        combined['A']=[res1['A']]
        combined['B']=[res1['B']]
        combined['Total']=[res1['Total']]
        combined['T']=[res1['T']]
        combined['dVdI']=res1['dVdI']
        combined['Fs']=res1['Fs']
        combined['prop']=res1['prop']
        combined['time']=[res1['time']]

        for i in range(1,len(filelist)):
            try:
                res=_getchannels_singlefile(filelist[i])
                combined['A'].append(res['A'])
                combined['B'].append(res['B'])
                combined['Total'].append(res['Total'])
                combined['T'].append(res['T'])
                combined['time'].append(res['time'])
            except:
                pass

        combined['A']=np.concatenate(combined['A'])
        combined['B']=np.concatenate(combined['B'])
        combined['Total']=np.concatenate(combined['Total'])
        combined['T']=np.concatenate(combined['T'])
        combined['time']=np.concatenate(combined['time'])

        combined['filenum']=len(filelist)

        return combined<|MERGE_RESOLUTION|>--- conflicted
+++ resolved
@@ -255,12 +255,9 @@
             'rfb' : resistance of feedback resistor
             'loopgain' : gain of loop of the feedback amp
             'adcpervolt' : the bitdepth divided by the voltage range of the ADC
-<<<<<<< HEAD
-            'lowpassgain' : the final gain of the low pass filter 
+            'lowpassgain' : the final gain of the low pass filter
                             (Note, this is a specific value depending on the DCRC
-                            version used: RevD = 2, RevE = 4) 
-=======
->>>>>>> 899355ff
+                            version used: RevD = 2, RevE = 4)
 
     Returns
     -------
@@ -284,11 +281,7 @@
     settings = getDetectorSettings(path, series)
     qetbias = settings[det][chan]['qetBias']
     drivergain = settings[det][chan]['driverGain']
-<<<<<<< HEAD
-    convtoamps = 1/(gainfactors['rfb'] * gainfactors['loopgain'] * drivergain * gainfactors['lowpassgain'] * gainfactors['adcpervolt'])
-=======
-    convtoamps = 1/(gainfactors['rfb'] * gainfactors['loopgain'] * drivergain *2 * gainfactors['adcpervolt'])
->>>>>>> 899355ff
+    convtoamps = 1 / (gainfactors['rfb'] * gainfactors['loopgain'] * drivergain * gainfactors['lowpassgain'] * gainfactors['adcpervolt'])
 
     return convtoamps, drivergain, qetbias
 
